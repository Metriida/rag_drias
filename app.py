--- conflicted
+++ resolved
@@ -179,39 +179,7 @@
                 use_pdf=use_pdf,
                 alpha=alpha,
             )
-<<<<<<< HEAD
             response = st.write_stream(response_generator(response))
-=======
-
-            for word in response.split(" "):
-                yield word + " "
-                time.sleep(0.02)
-
-        def save_feedback(index: int):
-            """Save feedback in a json file"""
-            dict_params = {
-                "use_pdf": use_pdf,
-                "use_rag": use_rag,
-                "generative_model": generative_model,
-                "alpha": alpha,
-                "n_samples": n_samples,
-                "reranker_model": reranker_model,
-            }
-            add_json_with_lock(
-                PATH_FEEDBACK,
-                {
-                    "username": st.session_state.username,
-                    "query": prompt,
-                    "response": response,
-                    "feedback": st.session_state[f"feedback_{index}"],
-                    "params": dict_params,
-                },
-            )
-
-        # Display assistant response in chat message container
-        with st.chat_message("assistant"):
-            response = st.write_stream(response_generator())
->>>>>>> 7afef0ae
             # Display stars for feedback
             selected = st.feedback(
                 "stars",
@@ -219,19 +187,17 @@
                 on_change=save_feedback,
                 args=[len(st.session_state.messages)],
             )
-<<<<<<< HEAD
             # Display retrieved documents in expander
             expender = st.expander(
                 "View retrieved documents", icon=":material/description:"
             )
+            # Display retrieved documents in expander
             with expender:
                 for i, chunk in enumerate(chunks):
                     st.markdown(f"**{chunk.metadata['title']}**")
                     st.write(chunk.metadata["url"])
                     st.write(chunk.page_content)
                     st.markdown("---")
-=======
->>>>>>> 7afef0ae
 
         # Add assistant response to chat history
         st.session_state.messages.append({"role": "assistant", "content": response})